"""
Gets user settings (from settings.py module) and create the final configuration values.
All the rest of the code reads configuration values from this module.
This file IS NOT intended to be modified by the user.
"""
import os
import tempfile
from pathlib import Path

from clustermatch import settings

#
# General file structure
#
ROOT_DIR = os.environ.get("CM_ROOT_DIR")
if ROOT_DIR is None and hasattr(settings, "ROOT_DIR"):
    ROOT_DIR = settings.ROOT_DIR

if ROOT_DIR is None:
    ROOT_DIR = str(Path(tempfile.gettempdir(), "cm_gene_expr").resolve())

# DATA_DIR stores input data
DATA_DIR = Path(ROOT_DIR, "data").resolve()

# RESULTS_DIR stores newly generated data
RESULTS_DIR = Path(ROOT_DIR, "results").resolve()

#
# General
#
GENERAL = {}

GENERAL["LOG_CONFIG_FILE"] = Path(
    Path(__file__).resolve().parent, "log_config.yaml"
).resolve()

# CPU usage
options = [
    m if (m := os.environ.get("CM_N_JOBS")) is not None and m.strip() != "" else None,
    getattr(settings, "N_JOBS", None),
    1,
]
GENERAL["N_JOBS"] = next(int(opt) for opt in options if opt is not None)

options = [
    m
    if (m := os.environ.get("CM_N_JOBS_LOW")) is not None and m.strip() != ""
    else None,
    getattr(settings, "N_JOBS_LOW", None),
    GENERAL["N_JOBS"],
]
GENERAL["N_JOBS_LOW"] = next(int(opt) for opt in options if opt is not None)


#
# Manuscript
#
MANUSCRIPT = {}
MANUSCRIPT["BASE_DIR"] = os.environ.get("CM_MANUSCRIPT_DIR", settings.MANUSCRIPT_DIR)
if MANUSCRIPT["BASE_DIR"] is not None:
    # convert to Path
    MANUSCRIPT["BASE_DIR"] = Path(MANUSCRIPT["BASE_DIR"]).resolve()

    # these paths are specific to manubot
    MANUSCRIPT["CONTENT_DIR"] = MANUSCRIPT["BASE_DIR"] / "content"
    MANUSCRIPT["FIGURES_DIR"] = MANUSCRIPT["CONTENT_DIR"] / "images"


#
# GTEx
#
GTEX = {}

# Input data
GTEX["DATA_DIR"] = Path(DATA_DIR, "gtex_v8").resolve()

GTEX["SAMPLE_ATTRS_FILE"] = Path(
    GTEX["DATA_DIR"], "GTEx_Analysis_v8_Annotations_SampleAttributesDS.txt"
).resolve()
GTEX["SUBJECTS_ATTRS_FILE"] = Path(
    GTEX["DATA_DIR"], "GTEx_Analysis_v8_Annotations_SubjectPhenotypesDS.txt"
).resolve()
GTEX["DATA_TPM_GCT_FILE"] = Path(
    GTEX["DATA_DIR"], "GTEx_Analysis_2017-06-05_v8_RNASeQCv1.1.9_gene_tpm.gct.gz"
).resolve()
GTEX["N_TISSUES"] = 54

# Results
GTEX["RESULTS_DIR"] = Path(RESULTS_DIR, "gtex_v8").resolve()

GTEX["GENE_SELECTION_DIR"] = Path(GTEX["RESULTS_DIR"], "gene_selection").resolve()

GTEX["SIMILARITY_MATRICES_DIR"] = Path(
    GTEX["RESULTS_DIR"], "similarity_matrices"
).resolve()
GTEX[
    "SIMILARITY_MATRIX_FILENAME_TEMPLATE"
] = "gtex_v8_data_{tissue}-{gene_sel_strategy}-{corr_method}.pkl"
<<<<<<< HEAD
=======

GTEX["GENE_PAIR_INTERSECTIONS"] = Path(
    GTEX["RESULTS_DIR"], "gene_pair_intersections"
).resolve()


#
# recount2 (from MultiPLIER)
#
RECOUNT2 = {}

# Input data
RECOUNT2["DATA_DIR"] = Path(DATA_DIR, "recount2").resolve()

RECOUNT2["DATA_RDS_FILE"] = Path(
    RECOUNT2["DATA_DIR"], "recount_data_prep_PLIER.RDS"
).resolve()
RECOUNT2["DATA_FILE"] = Path(
    RECOUNT2["DATA_DIR"], "recount_data_prep_PLIER.pkl"
).resolve()

# Results
RECOUNT2["RESULTS_DIR"] = Path(RESULTS_DIR, "recount2").resolve()

RECOUNT2["SIMILARITY_MATRICES_DIR"] = Path(
    RECOUNT2["RESULTS_DIR"], "similarity_matrices"
).resolve()
>>>>>>> 569d5a72


if __name__ == "__main__":
    # if this script is run, then it exports the configuration as environment
    # variables (for bash/R, etc)
    from pathlib import PurePath

    def print_conf(conf_dict):
        for var_name, var_value in conf_dict.items():
            if var_value is None:
                continue

            if isinstance(var_value, (str, int, PurePath)):
                new_var_name = f"CM_{var_name}"
                print(f'export {new_var_name}="{str(var_value)}"')
                yield new_var_name
            elif isinstance(var_value, dict):
                new_dict = {f"{var_name}_{k}": v for k, v in var_value.items()}
                for x in print_conf(new_dict):
                    yield x
            else:
                raise ValueError(f"Configuration type not understood: {var_name}")

    local_variables = {
        k: v for k, v in locals().items() if not k.startswith("__") and k == k.upper()
    }

    print_vars = list(print_conf(local_variables))<|MERGE_RESOLUTION|>--- conflicted
+++ resolved
@@ -96,36 +96,9 @@
 GTEX[
     "SIMILARITY_MATRIX_FILENAME_TEMPLATE"
 ] = "gtex_v8_data_{tissue}-{gene_sel_strategy}-{corr_method}.pkl"
-<<<<<<< HEAD
-=======
-
 GTEX["GENE_PAIR_INTERSECTIONS"] = Path(
     GTEX["RESULTS_DIR"], "gene_pair_intersections"
 ).resolve()
-
-
-#
-# recount2 (from MultiPLIER)
-#
-RECOUNT2 = {}
-
-# Input data
-RECOUNT2["DATA_DIR"] = Path(DATA_DIR, "recount2").resolve()
-
-RECOUNT2["DATA_RDS_FILE"] = Path(
-    RECOUNT2["DATA_DIR"], "recount_data_prep_PLIER.RDS"
-).resolve()
-RECOUNT2["DATA_FILE"] = Path(
-    RECOUNT2["DATA_DIR"], "recount_data_prep_PLIER.pkl"
-).resolve()
-
-# Results
-RECOUNT2["RESULTS_DIR"] = Path(RESULTS_DIR, "recount2").resolve()
-
-RECOUNT2["SIMILARITY_MATRICES_DIR"] = Path(
-    RECOUNT2["RESULTS_DIR"], "similarity_matrices"
-).resolve()
->>>>>>> 569d5a72
 
 
 if __name__ == "__main__":
