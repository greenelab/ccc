--- conflicted
+++ resolved
@@ -8,11 +8,7 @@
 import pandas as pd
 import pytest
 
-<<<<<<< HEAD
-from clustermatch.utils import simplify_string, get_upper_triag
-=======
-from clustermatch.utils import simplify_string, human_format, chunker
->>>>>>> 569d5a72
+from clustermatch.utils import simplify_string, chunker, human_format, get_upper_triag
 
 
 def test_utils_module_load():
@@ -188,7 +184,40 @@
     assert obs_value == exp_value
 
 
-<<<<<<< HEAD
+def test_chunker_simple():
+    assert list(chunker([0, 1, 2, 3], 1)) == [[0], [1], [2], [3]]
+    assert list(chunker([0, 1, 2, 3], 2)) == [[0, 1], [2, 3]]
+    assert list(chunker([0, 1, 2, 3], 3)) == [[0, 1, 2], [3]]
+
+
+def test_chunker_larger():
+    assert list(chunker(list(range(100)), 33)) == [
+        list(range(0, 33)),
+        list(range(33, 66)),
+        list(range(66, 99)),
+        [99],
+    ]
+
+    assert list(chunker(list(range(100)), 34)) == [
+        list(range(0, 34)),
+        list(range(34, 68)),
+        list(range(68, 100)),
+    ]
+
+
+def test_human_format():
+    assert human_format(1) == "1"
+    assert human_format(10) == "10"
+    assert human_format(100) == "100"
+    assert human_format(500) == "500"
+    assert human_format(1000) == "1K"
+    assert human_format(1100) == "1.1K"
+    assert human_format(10000) == "10K"
+    assert human_format(100000) == "100K"
+    assert human_format(1000000) == "1M"
+    assert human_format(1390000) == "1.39M"
+
+
 def test_upper_triag_square_dataframe():
     sim_matrix_df = pd.DataFrame(
         [
@@ -236,38 +265,4 @@
                 [np.nan, np.nan, 0],
             ]
         ),
-    )
-=======
-def test_chunker_simple():
-    assert list(chunker([0, 1, 2, 3], 1)) == [[0], [1], [2], [3]]
-    assert list(chunker([0, 1, 2, 3], 2)) == [[0, 1], [2, 3]]
-    assert list(chunker([0, 1, 2, 3], 3)) == [[0, 1, 2], [3]]
-
-
-def test_chunker_larger():
-    assert list(chunker(list(range(100)), 33)) == [
-        list(range(0, 33)),
-        list(range(33, 66)),
-        list(range(66, 99)),
-        [99],
-    ]
-
-    assert list(chunker(list(range(100)), 34)) == [
-        list(range(0, 34)),
-        list(range(34, 68)),
-        list(range(68, 100)),
-    ]
-
-
-def test_human_format():
-    assert human_format(1) == "1"
-    assert human_format(10) == "10"
-    assert human_format(100) == "100"
-    assert human_format(500) == "500"
-    assert human_format(1000) == "1K"
-    assert human_format(1100) == "1.1K"
-    assert human_format(10000) == "10K"
-    assert human_format(100000) == "100K"
-    assert human_format(1000000) == "1M"
-    assert human_format(1390000) == "1.39M"
->>>>>>> 569d5a72
+    )