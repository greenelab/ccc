import setuptools

# Commands to publish new package:
#
# rm -rf dist/
# python setup.py sdist
# twine upload dist/*

with open("README.md", "r") as fh:
    long_description = fh.read()

setuptools.setup(
    name="ccc-coef",
<<<<<<< HEAD
    version="0.2.0",  # remember to change libs/ccc/__init__.py file also
=======
    version="0.1.7",  # remember to change libs/ccc/__init__.py file also
>>>>>>> 050cae89
    author="Milton Pividori",
    author_email="miltondp@gmail.com",
    description="The Clustermatch Correlation Coefficient (CCC) is a highly-efficient, next-generation not-only-linear correlation coefficient that can work on numerical and categorical data types.",
    license="BSD-2-Clause Plus Patent",
    long_description=long_description,
    long_description_content_type="text/markdown",
    url="https://github.com/greenelab/ccc",
    package_dir={"": "libs"},
    packages=[
        "ccc/coef",
        "ccc/numpy",
        "ccc/pytorch",
        "ccc/scipy",
        "ccc/sklearn",
        "ccc/utils",
    ],
    python_requires=">=3.9",
    install_requires=[
        # numpy.typing is only available in numpy>=1.21.0
        "numpy>=1.21.0",
        "scipy",
        "numba",
    ],
    classifiers=[
        "Programming Language :: Python :: 3",
        "License :: OSI Approved :: BSD License",
        "Operating System :: OS Independent",
        "Development Status :: 5 - Production/Stable",
        "Environment :: Console",
    ],
)<|MERGE_RESOLUTION|>--- conflicted
+++ resolved
@@ -11,11 +11,7 @@
 
 setuptools.setup(
     name="ccc-coef",
-<<<<<<< HEAD
     version="0.2.0",  # remember to change libs/ccc/__init__.py file also
-=======
-    version="0.1.7",  # remember to change libs/ccc/__init__.py file also
->>>>>>> 050cae89
     author="Milton Pividori",
     author_email="miltondp@gmail.com",
     description="The Clustermatch Correlation Coefficient (CCC) is a highly-efficient, next-generation not-only-linear correlation coefficient that can work on numerical and categorical data types.",
